--- conflicted
+++ resolved
@@ -66,10 +66,7 @@
     private String help = "The time taken fulfilling servlet requests";
     private double[] buckets = null;
     private CollectorRegistry collectorRegistry = CollectorRegistry.defaultRegistry;
-<<<<<<< HEAD
-=======
     private int maxComponentLength = 8; // max url component length, if longer, add URL before that component
->>>>>>> f859c233
 
     public MetricsFilter() {}
 
@@ -88,14 +85,11 @@
         }
     }
 
-<<<<<<< HEAD
-=======
     public void setMaxComponentLength(int maxComponentLength)
     {
       this.maxComponentLength = maxComponentLength;
     }
 
->>>>>>> f859c233
     public void setCollectorRegistry(CollectorRegistry collectorRegistry) {
       if (collectorRegistry == null) {
         throw new IllegalArgumentException("CollectorRegistry must not be null!");
