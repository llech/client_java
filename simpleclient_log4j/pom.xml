<?xml version="1.0" encoding="UTF-8"?>
<project xmlns="http://maven.apache.org/POM/4.0.0" xmlns:xsi="http://www.w3.org/2001/XMLSchema-instance" xsi:schemaLocation="http://maven.apache.org/POM/4.0.0 http://maven.apache.org/xsd/maven-4.0.0.xsd">
    <modelVersion>4.0.0</modelVersion>

    <parent>
        <groupId>io.prometheus</groupId>
        <artifactId>parent</artifactId>
<<<<<<< HEAD
        <version>0.9.0</version>
=======
        <version>0.5.2-SNAPSHOT</version>
>>>>>>> 945eb870
    </parent>

    <groupId>io.prometheus</groupId>
    <artifactId>simpleclient_log4j</artifactId>
    <packaging>bundle</packaging>

    <name>Prometheus Java Simpleclient log4j</name>
    <description>
        Metrics collector for log4j appender logging
    </description>

    <licenses>
        <license>
            <name>The Apache Software License, Version 2.0</name>
            <url>http://www.apache.org/licenses/LICENSE-2.0.txt</url>
            <distribution>repo</distribution>
        </license>
    </licenses>

    <developers>
        <developer>
            <id>willfleury</id>
            <name>Will Fleury</name>
            <email>will.fleury@boxever.com</email>
        </developer>
    </developers>

    <dependencies>
        <dependency>
            <groupId>io.prometheus</groupId>
            <artifactId>simpleclient</artifactId>
<<<<<<< HEAD
            <version>0.9.0</version>
=======
            <version>0.5.2-SNAPSHOT</version>
>>>>>>> 945eb870
        </dependency>
        <dependency>
            <groupId>log4j</groupId>
            <artifactId>log4j</artifactId>
            <version>1.2.17</version>
        </dependency>
        

        <dependency>
            <groupId>junit</groupId>
            <artifactId>junit</artifactId>
            <version>4.11</version>
            <scope>test</scope>
        </dependency>
        
        <dependency>
            <groupId>org.mockito</groupId>
            <artifactId>mockito-core</artifactId>
            <version>2.28.2</version>
            <scope>test</scope>
        </dependency>
    </dependencies>
</project><|MERGE_RESOLUTION|>--- conflicted
+++ resolved
@@ -5,11 +5,7 @@
     <parent>
         <groupId>io.prometheus</groupId>
         <artifactId>parent</artifactId>
-<<<<<<< HEAD
-        <version>0.9.0</version>
-=======
-        <version>0.5.2-SNAPSHOT</version>
->>>>>>> 945eb870
+        <version>0.9.1-SNAPSHOT</version>
     </parent>
 
     <groupId>io.prometheus</groupId>
@@ -41,11 +37,7 @@
         <dependency>
             <groupId>io.prometheus</groupId>
             <artifactId>simpleclient</artifactId>
-<<<<<<< HEAD
-            <version>0.9.0</version>
-=======
-            <version>0.5.2-SNAPSHOT</version>
->>>>>>> 945eb870
+            <version>0.9.1-SNAPSHOT</version>
         </dependency>
         <dependency>
             <groupId>log4j</groupId>
